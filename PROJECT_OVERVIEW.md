--- conflicted
+++ resolved
@@ -782,20 +782,10 @@
 
 ---
 
-Last Updated: 2025-06-01
-Version: 1.0.0
-
----
-
 Last Updated: 2025-06-20
 Version: 1.0.0
-<<<<<<< HEAD
 Git Branch: main
-Last Commit: fc61f9d feat: download and integrate local logos for all shopping malls
-=======
-Git Branch: edit-landing
-Last Commit: 3e5da8a feat: reduce map container size to show more shopping mall cards
->>>>>>> c42f17c8
+Last Commit: 001fd6c docs: update PROJECT_OVERVIEW.md after merge
 
 ### Project Statistics
 - Total Files: 393
