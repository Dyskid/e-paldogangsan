--- conflicted
+++ resolved
@@ -159,6 +159,26 @@
   │   ├── mall_97_함안몰.png
   │   ├── mall_98_김해온몰.png
 scripts/
+  ├── dist/
+  │   ├── scripts/
+  │   │   ├── fix-chamds-images-fallback.js
+  │   │   ├── fix-chamds-images-real.js
+  │   │   ├── fix-chamds-images.js
+  │   │   ├── register-chamds-food-products.js
+  │   │   ├── register-kkimchi-food-products.js
+  │   │   ├── register-wemall-food-products.js
+  │   │   ├── scrape-wemall-food-final.js
+  │   │   ├── verify-chamds-food-registration.js
+  │   │   ├── verify-kkimchi-food-registration.js
+  │   │   ├── verify-wemall-food-registration.js
+  │   ├── src/
+  │   │   ├── types/
+  │   │   │   ├── index.js
+  │   ├── scrape-chamds-comprehensive.js
+  │   ├── scrape-kkimchi-comprehensive.js
+  │   ├── scrape-wemall-food-comprehensive.js
+  │   ├── scrape-wemall-food-final.js
+  │   ├── test-wemall-food-category.js
   ├── output/
   │   ├── batch-scrape/
   │   │   ├── batch-registration-summary.json
@@ -203,6 +223,8 @@
   │   ├── chamds-food-registration-summary.json
   │   ├── chamds-food-verification-final.json
   │   ├── chamds-homepage.html
+  │   ├── chamds-image-fallback-summary.json
+  │   ├── chamds-image-fix-summary.json
   │   ├── chamds-image-real-fix-summary.json
   │   ├── chamds-main-analysis.html
   │   ├── chamds-page-_product_list_html.html
@@ -369,8 +391,11 @@
   │   ├── wemall-category-010.html
   │   ├── wemall-final-summary.json
   │   ├── wemall-food-filter-summary.json
+  │   ├── wemall-food-products-comprehensive.json
   │   ├── wemall-food-products-final.json
   │   ├── wemall-food-registration-summary.json
+  │   ├── wemall-food-scrape-final-summary.json
+  │   ├── wemall-food-scrape-summary.json
   │   ├── wemall-food-verification-final.json
   │   ├── wemall-food-verification-report.json
   │   ├── wemall-homepage.html
@@ -437,12 +462,9 @@
   ├── clean-jeju-titles.ts
   ├── comprehensive-jeju-title-update.ts
   ├── create-jeju-products-dataset.ts
-<<<<<<< HEAD
+  ├── debug-osansemall-category.ts
   ├── download-mall-logos.ts
   ├── download-missing-logos.ts
-=======
-  ├── debug-osansemall-category.ts
->>>>>>> 7fb12a6c
   ├── enrich-jeju-products.ts
   ├── explore-chamds-categories.ts
   ├── explore-kkimchi-categories.ts
@@ -459,7 +481,9 @@
   ├── final-verification.ts
   ├── find-chamds-categories.ts
   ├── find-remaining-issue.ts
+  ├── fix-chamds-images-fallback.ts
   ├── fix-chamds-images-real.ts
+  ├── fix-chamds-images.ts
   ├── fix-final-generic-title.ts
   ├── fix-jeju-images-fallback.ts
   ├── fix-jeju-images.ts
@@ -542,6 +566,7 @@
   ├── scrape-samcheok-comprehensive.ts
   ├── scrape-sjlocal-products.ts
   ├── scrape-wemall-comprehensive.ts
+  ├── scrape-wemall-food-comprehensive.ts
   ├── scrape-wemall-food-final.ts
   ├── scrape-wemall-priority.ts
   ├── scrape-wonju-comprehensive.ts
@@ -965,25 +990,14 @@
 
 ---
 
-<<<<<<< HEAD
-Last Updated: 2025-06-20
+Last Updated: 2025-06-21
 Version: 1.0.0
 Git Branch: main
-Last Commit: e898252 fix: remove map instruction text and enlarge map to fill container
+Last Commit: 2b4536f feat: complete K-Kimchi shopping mall product registration
 
 ### Project Statistics
-- Total Files: 394
+- Total Files: 601
 - Total Directories: 35
-=======
-Last Updated: 2025-06-21
-Version: 1.0.0
-Git Branch: product-enrolling
-Last Commit: 321bb3a fix: resolve product page build errors by normalizing inconsistent product data structures
-
-### Project Statistics
-- Total Files: 474
-- Total Directories: 29
->>>>>>> 7fb12a6c
 - Shopping Malls: 99
 - Products: 815
 - Regions: 17
